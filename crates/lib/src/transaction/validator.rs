--- conflicted
+++ resolved
@@ -1,11 +1,7 @@
 use crate::{
-<<<<<<< HEAD
     config::ValidationConfig,
     error::KoraError,
     token::{TokenInterface, TokenProgram, TokenType},
-=======
-    config::ValidationConfig, error::KoraError, oracle::PriceSource,
->>>>>>> 6d0ecd03
     transaction::fees::calculate_token_value_in_lamports,
 };
 use solana_client::nonblocking::rpc_client::RpcClient;
@@ -273,18 +269,13 @@
                 continue;
             }
 
-<<<<<<< HEAD
-            let lamport_value =
-                calculate_token_value_in_lamports(amount, &token_state.mint(), rpc_client).await?;
-=======
             let lamport_value = calculate_token_value_in_lamports(
                 amount,
-                &token_account.mint,
+                &token_state.mint(),
                 validation.price_source.clone(),
                 rpc_client,
             )
             .await?;
->>>>>>> 6d0ecd03
 
             total_lamport_value += lamport_value;
             if total_lamport_value >= required_lamports {
